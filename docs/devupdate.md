--- conflicted
+++ resolved
@@ -381,7 +381,44 @@
 
 :::
 
-<<<<<<< HEAD
+## User preferences in JavaScript modules
+
+As part of [MDL-62859](https://tracker.moodle.org/browse/MDL-62859) and [MDL-76974](https://tracker.moodle.org/browse/MDL-76974), new methods for the reading and writing of user preferences in JavaScript modules have been created.
+
+The `core_user/repository` module exports new methods `getUserPreference`, `getUserPreferences`, `setUserPreference` and `setUserPreferences`. Examples of which are below:
+
+```js title="Get user preferences"
+
+import Notification from 'core/notification';
+import {getUserPreference, getUserPreferences} from 'core_user/repository';
+
+// Get single preference.
+getUserPreference('mod_example_foo')
+    .then(window.console.log)
+    .catch(Notification.exception);
+
+// Get multiple preferences.
+getUserPreferences()
+    .then(window.console.log)
+    .catch(Notification.exception);
+```
+
+```js title="Set user preferences"
+
+import Notification from 'core/notification';
+import {setUserPreference, setUserPreferences} from 'core_user/repository';
+
+// Set single preference.
+setUserPreference('mod_example_foo', 42)
+    .catch(Notification.exception);
+
+// Set multiple preferences.
+setUserPreferences([
+    {name: 'mod_example_foo', value: 42},
+    {name: 'mod_example_bar', value: 43},
+]).catch(Notification.exception);
+```
+
 ## Icons
 
 ### MIME
@@ -423,43 +460,4 @@
 
 Files utilizing any of these removed icons will now be represented by the "unknown" icon.
 
-:::
-=======
-## User preferences in JavaScript modules
-
-As part of [MDL-62859](https://tracker.moodle.org/browse/MDL-62859) and [MDL-76974](https://tracker.moodle.org/browse/MDL-76974), new methods for the reading and writing of user preferences in JavaScript modules have been created.
-
-The `core_user/repository` module exports new methods `getUserPreference`, `getUserPreferences`, `setUserPreference` and `setUserPreferences`. Examples of which are below:
-
-```js title="Get user preferences"
-
-import Notification from 'core/notification';
-import {getUserPreference, getUserPreferences} from 'core_user/repository';
-
-// Get single preference.
-getUserPreference('mod_example_foo')
-    .then(window.console.log)
-    .catch(Notification.exception);
-
-// Get multiple preferences.
-getUserPreferences()
-    .then(window.console.log)
-    .catch(Notification.exception);
-```
-
-```js title="Set user preferences"
-
-import Notification from 'core/notification';
-import {setUserPreference, setUserPreferences} from 'core_user/repository';
-
-// Set single preference.
-setUserPreference('mod_example_foo', 42)
-    .catch(Notification.exception);
-
-// Set multiple preferences.
-setUserPreferences([
-    {name: 'mod_example_foo', value: 42},
-    {name: 'mod_example_bar', value: 43},
-]).catch(Notification.exception);
-```
->>>>>>> a957e226
+:::